--- conflicted
+++ resolved
@@ -233,7 +233,7 @@
 
             // If we couldn't find any tile that starts with the same
             // character as our word, start from the first tile (0, 0).
-            return Search(word, board[0, 0], 0, new HashSet<char>());
+            return Search(word, board[0, 0], 0, new HashSet<Tile>());
         }
 
         private static bool Search(string word, Tile currentTile, int remainingWordLength, HashSet<Tile> visited)
@@ -246,28 +246,20 @@
             // Check each ordinal neighbour to the current tile
             foreach (Tile neighbour in board.GetNeighbours(currentTile))
             {
-<<<<<<< HEAD
-                // The neighbour doesn't exist
-                if (neighbour == null) continue;
-                if (neighbour.Character != word[remainingWordLength] || visited.Contains(neighbour)) continue;
-
-                // Shallow copy of the visited collection for the next recursive branch
-                HashSet<Tile> newVisited = new HashSet<Tile>(visited)
-=======
                 /*
                  * Skip this neighbour if:
                  *  a) it doesn't exist (i.e. is null)
                  *  b) its character value is not equal to the character
                  *     that we are currently looking for
-                 *  c) we have already visited it/a tile with the same letter value
+                 *  c) we have already visited it
                  */
-                if (neighbour == null || neighbour.Character != word[remainingWordLength] || visited.Contains(neighbour.Character)) continue;
-
+                if (neighbour == null) continue;
+                if (neighbour.Character != word[remainingWordLength] || visited.Contains(neighbour)) continue;
+                
                 // Shallow copy of the visited collection for the next recursive branch
                 // We can't share the same visited set since multiple branches visited
                 // different tiles.
-                HashSet<char> newVisited = new HashSet<char>(visited)
->>>>>>> e1895da2
+                HashSet<Tile> newVisited = new HashSet<Tile>(visited)
                 {
                     neighbour
                 };
